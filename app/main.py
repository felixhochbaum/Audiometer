from .ui import setup_ui
from .model import *

class Controller():

    def __init__(self):
        program_functions = {"Klassisches Audiogramm" : self.start_standard_procedure,
<<<<<<< HEAD
                             "Kurzes Screening" : self.start_screen_procedure,
                             "Kalibrierung" : self.start_calibration}
        
        self.selected_program = ""
        self.calibration_funcs = [self.start_calibration, self.calibration_next_freq, self.calibration_repeat_freq, self.stop_sound, self.calibration_set_level]
        self.view = setup_ui(self.start_familiarization, self.create_audiogram, 
                             program_functions, self.calibration_funcs)

        # helper variable for calibration
        self.button_changed = False
=======
                             "Kurzes Screening" : self.start_screen_procedure}

        self.view = setup_ui(self.start_familiarization, program_functions)
>>>>>>> a7c45b1d
        
    def run_app(self):
        self.view.mainloop()

    def start_familiarization(self, id="", headphone="Sennheiser_HDA200", calibrate=True, **additional_data):
        self.familiarization = Familiarization(id=id, headphone_name=headphone, calibrate=calibrate, **additional_data)
        return self.familiarization.familiarize()

    def start_standard_procedure(self, binaural=False, headphone="Sennheiser_HDA200", calibrate=True, **additional_data):
        self.selected_program = "standard"
        self.standard_procedure = StandardProcedure(self.familiarization.get_temp_csv_filename(), headphone_name=headphone, calibrate=calibrate, **additional_data)
        self.standard_procedure.standard_test(binaural)

    def start_screen_procedure(self, binaural=False, headphone="Sennheiser_HDA200", calibrate=True, **additional_data):
        self.selected_program = "screening"
        self.screen_procedure = ScreeningProcedure(self.familiarization.get_temp_csv_filename(), headphone_name=headphone, calibrate=calibrate, **additional_data)
        self.screen_procedure.screen_test(binaural)

    def start_calibration(self, level, headphone="Sennheiser_HDA200"):
        self.selected_program = "calibration"
        self.calibration = Calibration(startlevel=level, headphone_name=headphone)
        _, current_freq, current_spl = self.calibration_next_freq()
        return current_freq, current_spl

    def calibration_next_freq(self):
        more_freqs, current_freq, current_spl = self.calibration.play_one_freq()
        if more_freqs:
            return True, current_freq, current_spl
        elif self.button_changed == False:
            self.button_changed = True
            return False, current_freq, current_spl
        else:
            self.calibration.finish_calibration()
            return False, current_freq, current_spl

    def calibration_repeat_freq(self):
        self.calibration.repeat_freq()

    def calibration_set_level(self, spl):
        self.calibration.set_calibration_value(spl)

    def stop_sound(self):
        self.calibration.stop_playing()<|MERGE_RESOLUTION|>--- conflicted
+++ resolved
@@ -5,23 +5,16 @@
 
     def __init__(self):
         program_functions = {"Klassisches Audiogramm" : self.start_standard_procedure,
-<<<<<<< HEAD
                              "Kurzes Screening" : self.start_screen_procedure,
                              "Kalibrierung" : self.start_calibration}
         
-        self.selected_program = ""
         self.calibration_funcs = [self.start_calibration, self.calibration_next_freq, self.calibration_repeat_freq, self.stop_sound, self.calibration_set_level]
-        self.view = setup_ui(self.start_familiarization, self.create_audiogram, 
+        self.view = setup_ui(self.start_familiarization, 
                              program_functions, self.calibration_funcs)
 
         # helper variable for calibration
         self.button_changed = False
-=======
-                             "Kurzes Screening" : self.start_screen_procedure}
 
-        self.view = setup_ui(self.start_familiarization, program_functions)
->>>>>>> a7c45b1d
-        
     def run_app(self):
         self.view.mainloop()
 
