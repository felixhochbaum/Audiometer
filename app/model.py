<<<<<<< HEAD
from pynput import keyboard
import time
=======
import os
from datetime import datetime
import csv
>>>>>>> a7c45b1d
import random
import time
from pynput import keyboard
import tempfile as tfile
<<<<<<< HEAD
import csv
from datetime import datetime
import os
import numpy as np

=======
>>>>>>> a7c45b1d
from .audio_player import AudioPlayer
from .audiogram import create_audiogram


class Procedure:

    def __init__(self, startlevel, signal_length, headphone_name="Sennheiser_HDA200", calibrate=True):
        """The parent class for the familiarization, the main procedure, and the short version

        Args:
            startlevel (float): starting level of procedure in dBHL
            signal_length (float): length of played signals in seconds
        """
        self.ap = AudioPlayer()
        self.startlevel = startlevel
        self.level = startlevel
        self.signal_length = signal_length
        self.frequency = 1000
        self.zero_dbhl = 0.00002 # zero_dbhl in absolute numbers. Needs to be calibrated!
        self.tone_heard = False
        self.freq_bands = ['125', '250', '500', '1000', '2000', '4000', '8000']
        self.side = 'l'
        self.test_mode = True # TODO turn off for delivery
        self.jump_to_end = False
        self.use_calibration = calibrate

        self.retspl = self.get_retspl_values(headphone_name)
        self.calibration = self.get_calibration_values()


    def get_retspl_values(self, headphone_name):
        """Read the correct retspl values from the retspl.csv file

        Args:
            headphone_name (str): exact name of headphone as it appears in csv file

        Returns:
            dict of int:float : retspl values for each frequency band from 125 Hz to 8000 Hz
        """
        file_name = 'retspl.csv'
        
        # Check if the CSV file exists
        if not os.path.isfile(file_name):
            print(f"File '{file_name}' not found.")
            return
        
        retspl_values = {}
        
        try:
            with open(file_name, mode='r') as file:
                reader = csv.DictReader(file)
                for row in reader:
                    if row['headphone_model'] == headphone_name:
                        retspl_values[int(row['frequency'])] = float(row['retspl'])
        except Exception as e:
            print(f"Error reading the file: {e}")
            return
        
        # Check if the headphone model was found
        if not retspl_values:
            print(f"Headphone model '{headphone_name}' not found.")
            return
        
        print(retspl_values)
        return retspl_values
    

    def get_calibration_values(self):
        """Read the correct calibration values from the calibration.csv file

        Returns:
            dict of int:float : calibration values for each frequency band from 125 Hz to 8000 Hz
        """
        file_name = 'calibration.csv'
        
        # Check if the CSV file exists
        if not os.path.isfile(file_name):
            print(f"File '{file_name}' not found.")
            return
        
        try:
            with open(file_name, mode='r') as file:
                reader = csv.DictReader(file)
                calibration_str_values_l = next(reader)
                calibration_str_values_r = next(reader)
                # convert dictionary to int:float and put into extra dictionary for left and right side
                calibration_values = {}
                calibration_values['l'] = {int(k): float(v) for k, v in calibration_str_values_l.items()}
                calibration_values['r'] = {int(k): float(v) for k, v in calibration_str_values_r.items()}
                # if both sides are used, calculate average between both sides
                calibration_values['lr'] = {}
                for k, v in calibration_values['l'].items():
                    calibration_values['lr'][k] = (10 * np.log10((10 ** (v / 10) + 10 ** (calibration_values['r'][k] / 10)) / 2))
        
        except Exception as e:
            print(f"Error reading the file: {e}")
            return
        
        
        print(calibration_values)
        return calibration_values



    def dbhl_to_volume(self, dbhl):
        """Calculate dBHL into absolute numbers

        Args:
            dbhl (float): value in dBHL

        Returns:
            float: value in absolute numbers
        """
        if self.use_calibration:
            # add RETSPL and values from calibration file at that frequency
            dbspl = dbhl + self.retspl[self.frequency] + self.calibration[self.side][self.frequency] 
        else:
            # only add RETSPL
            dbspl = dbhl + self.retspl[self.frequency] 

        return self.zero_dbhl * 10 ** (dbspl / 10) # calculate from dB to absolute numbers using the reference point self.zero_dbhl
    

    def key_press(self, key):
        if key == keyboard.Key.space:
            self.tone_heard = True
            print("Tone heard!")
        elif self.test_mode and key == keyboard.Key.right:
            self.jump_to_end = True
        

    def play_tone(self):
        """Set tone_heard to False, play beep, then wait max 4s for keypress.
        If key is pressed, set tone_heard to True.
        Then wait for around about 2s (randomized).
        """
        self.tone_heard = False
        print(self.frequency, "Hz - playing tone at", self.level, "dBHL.")
        self.ap.play_beep(self.frequency, self.dbhl_to_volume(self.level), self.signal_length, self.side)
        listener = keyboard.Listener(on_press=self.key_press, on_release=None)
        listener.start()
        current_wait_time = 0
        max_wait_time = 4000 # in ms 
        step_size = 50 # in ms
        while current_wait_time < max_wait_time and not self.tone_heard: # wait for keypress
            time.sleep(step_size / 1000)
            current_wait_time += step_size
        listener.stop()
        self.ap.stop()
        if not self.tone_heard:
            print("Tone not heard :(")
        else:
            sleep_time = random.uniform(1, 2.5) # random wait time between 1 and 2.5
            time.sleep(sleep_time) # wait before next tone is played. #TODO test times

    
    def create_temp_csv(self, id="", **additional_data):
        """Creates a temporary CSV file with the relevant frequency bands as a header
        and NaN in the second and third line as starting value for each band.
        (second line: left ear, third line: right ear)
        ID and additional data will be stored in subsequent lines in the format: key, value.

        Args:
            id (string, optional): id to be stored, that will later be used for naming exported csv file

        Returns:
            str: name of temporary file
        """
        with tfile.NamedTemporaryFile(mode='w+', delete=False, newline='', suffix='.csv') as temp_file:
            # Define the CSV writer
            csv_writer = csv.writer(temp_file)

            # Write header
            csv_writer.writerow(self.freq_bands)

            # Write value NaN for each frequency in second and third row
            csv_writer.writerow(['NaN' for _ in range(len(self.freq_bands))])
            csv_writer.writerow(['NaN' for _ in range(len(self.freq_bands))])

            # Write id and additional data
            if id:
                csv_writer.writerow(["id", id])
            if additional_data:
                for key, value in additional_data.items():
                    csv_writer.writerow([key, value])

            return temp_file.name
        
        
    def add_to_temp_csv(self, value, frequency, side, temp_filename):
        """Add a value in for a specific frequency to the temporary csv file

        Args:
            value (str): level in dBHL at specific frequency
            frequency (str): frequency where value should be added
            side (str): specify which ear ('l' or 'r')
            temp_filename (str): name of temporary csv file
        """
        # Read all rows from the CSV file
        with open(temp_filename, mode='r', newline='') as temp_file:
            dict_reader = csv.DictReader(temp_file)
            rows = list(dict_reader)

        # Update the relevant row based on the side parameter
        if side == 'l':
            rows[0][frequency] = value
        elif side == 'r':
            rows[1][frequency] = value
        else:
            rows[0][frequency] = value
            rows[1][frequency] = value

        # Write all rows back to the CSV file
        with open(temp_filename, mode='w', newline='') as temp_file:
            dict_writer = csv.DictWriter(temp_file, fieldnames=self.freq_bands)
            dict_writer.writeheader()
            dict_writer.writerows(rows)

        print(rows[0], rows[1])
        for row in rows[2:]:
            print(row['125'], row['250'])


    def get_value_from_csv(self, frequency, temp_filename, side='l'):
        """Get the value at a specific frequency from the temporary csv file

        Args:
            frequency (str): frequency where value is stored
            temp_filename (str): name of temporary csv file
            side (str, optional): specify which ear ('l' or 'r'). Defaults to 'l'.

        Returns:
            str: dBHL value at specified frequency
        """
        with open(temp_filename, mode='r', newline='') as temp_file:
            dict_reader = csv.DictReader(temp_file)
            freq_dict = next(dict_reader) # left ear
            if side == 'r': # go to next line if right side
                freq_dict = next(dict_reader)    
            return freq_dict[frequency]
        

    def create_final_csv(self, temp_filename):
        """makes a permanent csv file from the temporary file

        Args:
            temp_filename (str): name of temporary csv file
        """
        # read temp file
        with open(temp_filename, mode='r', newline='') as temp_file:
            dict_reader = csv.DictReader(temp_file)
            rows = list(dict_reader)
        # get date and time    
        now = datetime.now()
        date_str = now.strftime("%Y%m%d_%H%M%S")
        try:
            id = rows[2]['250']
        except:
            id = "missingID"

        # Create folder for the subject
        folder_name = f"{id}"
        if not os.path.exists(folder_name):
            os.makedirs(folder_name)

        final_filename = os.path.join(folder_name, f"{id}_audiogramm_{date_str}.csv")

        with open(final_filename, mode='x', newline='') as final_file:
            dict_writer = csv.DictWriter(final_file, fieldnames=self.freq_bands)
            dict_writer.writeheader()
            dict_writer.writerows(rows)
        
        print("Datei gespeichert als " + final_filename)
        return final_filename

    def create_final_audiogram(self, filename, binaural=False):
        """Creates audiogram from temporary csv file

        Args:
            temp_filename (str): name of temporary csv file
            binaural (bool): if the test is binaural

        Returns:
            fig: audiogramm as matplotlib figure
        """
        freqs = [int(x) for x in self.freq_bands]

        if filename is None:
            print("No temporary file found. Please start a procedure first.")
            return

        # read temp file
        with open(filename, mode='r', newline='') as temp_file:
            dict_reader = csv.DictReader(temp_file)
            rows = list(dict_reader)

        left_levels = [int(rows[0][freq]) for freq in self.freq_bands]
        right_levels = [int(rows[1][freq]) for freq in self.freq_bands]

        # Extract the subject ID from the filename
        subject_id = os.path.basename(filename).split('_')[0]
        # Create the folder name
        folder_name = subject_id
        # Ensure the folder exists
        if not os.path.exists(folder_name):
            os.makedirs(folder_name)

        # Generate the audiogram filename
        audiogram_filename = os.path.join(folder_name, f"{os.path.splitext(os.path.basename(filename))[0]}.png")

        create_audiogram(freqs, left_levels, right_levels, binaural=binaural, save=True, name=audiogram_filename)




class Familiarization(Procedure):

    def __init__(self, startlevel=40, signal_length=1, headphone_name="Sennheiser_HDA200", calibrate=True, id="", **additional_data):
        """Familiarization process

        Args:
            startlevel (int, optional): starting level of procedure in dBHL. Defaults to 40.
            signal_length (int, optional): length of played signals in seconds. Defaults to 1.
        """
        super().__init__(startlevel, signal_length, headphone_name=headphone_name, calibrate=calibrate)      
        self.fails = 0 # number of times familiarization failed
        self.tempfile = self.create_temp_csv(id=id, **additional_data) # create a temporary file to store level at frequencies


    def get_temp_csv_filename(self):
        return self.tempfile


    def familiarize(self):
        """Main function

        Returns:
            bool: familiarization successful
        """
        while True:
            self.tone_heard = True

            # first loop (always -20dBHL)
            while self.tone_heard:
                self.play_tone()

                if self.jump_to_end == True:
                    for f in self.freq_bands:
                        self.add_to_temp_csv(20, f, 'lr', self.get_temp_csv_filename())
                    return True
                
                if self.tone_heard:
                    self.level -= 20
                else:
                    self.level += 10
            
            # second loop (always +10dBHL)
            while not self.tone_heard:
                self.play_tone()
                if not self.tone_heard:
                    self.level += 10

            # replay tone with same level
            self.play_tone()

            if not self.tone_heard:
                self.fails += 1
                if self.fails >= 2:
                    print("Familiarization unsuccessful. Please read rules and start again.")
                    return False
                else:
                    self.level = self.startlevel

            else:
                print("Familiarization successful!")
                self.add_to_temp_csv(self.level, '1000', 'l', self.tempfile)
                return True
            

class StandardProcedure(Procedure):

    def __init__(self, temp_filename, signal_length=1, headphone_name="Sennheiser_HDA200", calibrate=True):
        """Standard audiometer process (rising level)

        Args:
            temp_filename (str): name of temporary csv file where starting level is stored and future values will be stored
            signal_length (int, optional): length of played signal in seconds. Defaults to 1.
        """
        startlevel = int(self.get_value_from_csv('1000', temp_filename)) - 10 # 10 dB under level from familiarization
        super().__init__(startlevel, signal_length, headphone_name=headphone_name, calibrate=calibrate)
        self.temp_filename = temp_filename
        self.freq_order = [1000, 2000]#, 4000, 8000, 500, 250, 125] # order in which frequencies are tested


    def standard_test(self, binaural=False, **additional_data):
        """Main function

        Returns:
            bool: test successful
        """

        if not binaural:
            self.side = 'l'
            success_l = self.standard_test_one_ear()

            if self.test_mode == True and self.jump_to_end == True:
                self.create_final_csv(self.temp_filename)
                return True
            
            self.side = 'r'
            success_r = self.standard_test_one_ear()

            if success_l and success_r:
                final_filename = self.create_final_csv(self.temp_filename)
                self.create_final_audiogram(final_filename, binaural)
                return True
        
        if binaural:
            self.side = 'lr'
            success_lr = self.standard_test_one_ear()

            if self.test_mode == True and self.jump_to_end == True:
                final_filename = self.create_final_csv(self.temp_filename)
                self.create_final_audiogram(final_filename, binaural)
                return True
            
            if success_lr:
                final_filename = self.create_final_csv(self.temp_filename)
                self.create_final_audiogram(final_filename, binaural)
                return True

        return False

        
    def standard_test_one_ear(self):
        """Audiometer for one ear

        Returns:
            bool: test successful
        """
        success = []
        # test every frequency
        for f in self.freq_order:
            print(f"Testing frequency {f} Hz")
            s = self.standard_test_one_freq(f)

            if self.test_mode == True and self.jump_to_end == True:
                return True
            
            success.append(s)

        # retest 1000 Hz (and more frequencies if discrepancy is too high)
        for f in self.freq_order:
            print(f"Retest at frequency {f} Hz")
            s = self.standard_test_one_freq(f, retest=True)
            if s:
                break

        if all(success):
            return True
        
        else:
            return False


    def standard_test_one_freq(self, freq, retest=False):
        """Test for one frequency

        Args:
            freq (int): frequency at which hearing is tested
            retest (bool, optional): Is this the retest at the end of step 3 according to DIN. Defaults to False

        Returns:
            bool: test successful
        """
        self.tone_heard = False
        self.frequency = freq
        self.level = self.startlevel

        # Step 1 (raise tone in 5 dB steps until it is heard)
        while not self.tone_heard:
            self.play_tone()

            if self.test_mode == True and self.jump_to_end == True:
                return True


            if not self.tone_heard:
                self.level += 5

        # Step 2
        answers = []
        tries = 0

        while tries < 6:
            # reduce in 10dB steps until no answer
            while self.tone_heard:
                self.level -= 10
                self.play_tone()

            # raise in 5 dB steps until answer
            while not self.tone_heard:
                self.level += 5
                self.play_tone()

            tries += 1
            answers.append(self.level)
            print(f"Try nr {tries}: level: {self.level}")

            if answers.count(self.level) >= 2:
                if retest:
                    if abs(self.level - int(self.get_value_from_csv(str(self.frequency), self.temp_filename, self.side))) > 5:
                        self.add_to_temp_csv(str(self.level), str(self.frequency), self.side, self.temp_filename)
                        return False
                    else:
                        self.add_to_temp_csv(str(self.level), str(self.frequency), self.side, self.temp_filename)
                        return True

                # TODO Wenn Streuung mehr als 10 dB: Vermerk im Audiogramm
                self.add_to_temp_csv(str(self.level), str(self.frequency), self.side, self.temp_filename)
                return True
            
            # no three same answers in five tries
            if tries == 3:
                self.level += 10
                self.play_tone()
                answers = []

        print("Something went wrong, please try from the beginning again.")
        return False

        
class ScreeningProcedure(Procedure):
    def __init__(self,  temp_filename, signal_length=1, headphone_name="Sennheiser_HDA200", calibrate=True):
        """short screening process to check if subject can hear specific frequencies at certain levels

        Args:
            signal_length (int, optional): length of played signals in seconds. Defaults to 1.
        """
        super().__init__(startlevel=0, signal_length=signal_length, headphone_name=headphone_name, calibrate=calibrate)
        self.temp_filename = temp_filename
        self.freq_order = [1000, 2000, 4000, 8000, 500, 250, 125]
        
        #TODO das als default, aber  variabel in der GUI
        self.freq_levels = {125: 20, 250: 20, 500: 20, 1000: 20, 2000: 20, 4000: 20, 8000: 20}
    
    def screen_test(self, binaural=False, **additional_data):
        """main functions

        Returns:
            bool: test successful
        """
        if not binaural:
            self.side = 'l'
            success_l = self.screen_one_ear()
            
            self.side = 'r'
            success_r = self.screen_one_ear()

            if success_l and success_r:
                final_filename = self.create_final_csv(self.temp_filename)
                self.create_final_audiogram(final_filename, binaural)
                return True
        
        if binaural:
            self.side = 'lr'
            success_lr = self.screen_one_ear()

            if success_lr:
                final_filename = self.create_final_csv(self.temp_filename)
                self.create_final_audiogram(final_filename, binaural)
                return True

        return False


    def screen_one_ear(self):
        success = []
        # test every frequency
        for f in self.freq_order:
            print(f"Testing frequeny {f} Hz")
            s = self.screen_one_freq(f)
            success.append(s)

        if all(success):
            return True
        
        else:
            return False


    def screen_one_freq(self, freq):
        """screening for one frequency

        Args:
            freq (int): frequency to be tested
            level (int): level at which the frequency is tested

        Returns:
            bool: tone heard
        """
        self.frequency = freq
        self.level = self.freq_levels[freq]
        self.tone_heard = False
        self.num_heard = 0
        
        for i in range(3):
            self.play_tone()
            
            if self.tone_heard:
                self.num_heard += 1

            if self.num_heard >= 2:
                self.add_to_temp_csv(str(self.level), str(self.frequency), self.side, self.temp_filename)
                return True
        
        return self.tone_heard
<<<<<<< HEAD
    

class Calibration(Procedure):

    def __init__(self, startlevel=60, signal_length=10, headphone_name="Sennheiser_HDA200", **additional_data):
        """Process for calibrating system

        Args:
            startlevel (int, optional): starting level of procedure in dBHL. Defaults to 60.
            signal_length (int, optional): length of played signals in seconds. Defaults to 10.
        """
        super().__init__(startlevel, signal_length, headphone_name=headphone_name, calibrate=False)      
        self.tempfile = self.create_temp_csv(id="", **additional_data) # create a temporary file to store level at frequencies
        self.generator = self.get_next_freq()
        self.dbspl = self.level + self.retspl[self.frequency]

    def get_next_freq(self):
        """Generator that goes through all frequencies twice.
        Changes self.side to 'r' after going through all frequencies the first time.

        Yields:
            int: frequency
        """
        self.side = 'l'
        frequency = 125
        while frequency <= 8000:
            yield frequency
            frequency *= 2

        frequency = 125
        self.side = 'r'
        while frequency <= 8000:
            yield frequency
            frequency *= 2

    def play_one_freq(self):
        """Get the next frequency and play it

        Returns:
            bool: False if no more frequencies left
            int: current frequency
            float: expected SPL value in dB
        """
        self.ap.stop()
        try:
            self.frequency = next(self.generator)
        except:
            return False, self.frequency, self.dbspl
        
        self.dbspl = self.level + self.retspl[self.frequency]
        print(f"Side {self.side} at {self.frequency} Hz: The SPL value should be {self.dbspl} dB.")
        self.ap.play_beep(self.frequency, self.dbhl_to_volume(self.level), self.signal_length, self.side)
        if self.frequency >= 8000 and self.side == 'r':
            return False, self.frequency, self.dbspl
        else:
            return True, self.frequency, self.dbspl
        
    def repeat_freq(self):
        """repeats the last played frequency
        """
        self.ap.stop()
        print(f" Repeating side {self.side} at {self.frequency} Hz: The SPL value should be {self.dbspl} dB.")
        self.ap.play_beep(self.frequency, self.dbhl_to_volume(self.level), self.signal_length, self.side)



    def set_calibration_value(self, measured_value):
        """Rights the given calibration value into temporary csv file

        Args:
            measured_value (float): measured SPL value in dB
        """
        value = measured_value - self.dbspl
        self.add_to_temp_csv(str(value), str(self.frequency), self.side, self.tempfile)


    def finish_calibration(self):
        """makes a permanent csv file from the temporary file that overwrites calibration.csv

        Args:
            temp_filename (str): name of temporary csv file
        """
        self.ap.stop()
        # read temp file
        with open(self.tempfile, mode='r', newline='') as temp_file:
            dict_reader = csv.DictReader(temp_file)
            rows = list(dict_reader)

        filename = "calibration.csv"

        with open(filename, mode='w', newline='') as final_file:
            dict_writer = csv.DictWriter(final_file, fieldnames=self.freq_bands)
            dict_writer.writeheader()
            dict_writer.writerows(rows)
        
        print("Datei gespeicher als " + filename)
        

    def stop_playing(self):
        self.ap.stop()
=======
    
>>>>>>> a7c45b1d
<|MERGE_RESOLUTION|>--- conflicted
+++ resolved
@@ -1,23 +1,11 @@
-<<<<<<< HEAD
-from pynput import keyboard
-import time
-=======
 import os
 from datetime import datetime
 import csv
->>>>>>> a7c45b1d
 import random
 import time
 from pynput import keyboard
 import tempfile as tfile
-<<<<<<< HEAD
-import csv
-from datetime import datetime
-import os
 import numpy as np
-
-=======
->>>>>>> a7c45b1d
 from .audio_player import AudioPlayer
 from .audiogram import create_audiogram
 
@@ -635,8 +623,6 @@
                 return True
         
         return self.tone_heard
-<<<<<<< HEAD
-    
 
 class Calibration(Procedure):
 
@@ -736,6 +722,3 @@
 
     def stop_playing(self):
         self.ap.stop()
-=======
-    
->>>>>>> a7c45b1d
