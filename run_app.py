from app import Controller

# Run this script to start the application    

if __name__ == "__main__":
    c = Controller()   
    c.run_app()

<<<<<<< HEAD
 
=======
        
>>>>>>> 70d9f464
<|MERGE_RESOLUTION|>--- conflicted
+++ resolved
@@ -4,10 +4,4 @@
 
 if __name__ == "__main__":
     c = Controller()   
-    c.run_app()
-
-<<<<<<< HEAD
- 
-=======
-        
->>>>>>> 70d9f464
+    c.run_app()