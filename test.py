print("test")
print("hi")
<<<<<<< HEAD
print("test3")
=======
print("lin here hihi")
>>>>>>> 5b3009c6
<|MERGE_RESOLUTION|>--- conflicted
+++ resolved
@@ -1,7 +1,5 @@
 print("test")
 print("hi")
-<<<<<<< HEAD
-print("test3")
-=======
 print("lin here hihi")
->>>>>>> 5b3009c6
+
+print("test3")